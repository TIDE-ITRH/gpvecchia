import numpy as np
from numba import njit
import math


def euclidean_distance(x1, x2):
    return np.sqrt(((x1[:,None,:] - x2[None,:,:])**2).sum(axis=-1))

@njit(cache=True)
def matern32(d,l):
    """
    Non scaled [var 1] Matern 3/2 that takes a distance martrix as an input (i.e. not a vector of coordinates as above)
    
    Parameters
    ==========
    l: Matern length scale
    d: distance matrix
    """

    fac1 = 3*d**2
    fac2 = np.sqrt(fac1)
    return (1 + fac2/l)*np.exp(-fac2/l)


@njit(cache=True)
<<<<<<< HEAD
def matern_general(d, eta, nu):
    # Precompute constants
    sqrt_2nu = math.sqrt(2 * nu)
    gamma_factor = math.gamma(nu)
    scale_factor = (eta**2) * (2**(1 - nu)) / gamma_factor

    # Compute the scaled distance
    cff1 = sqrt_2nu * abs(d)

    # Handle the case where distance is zero
    if cff1 == 0:
        return eta**2

    # Compute the Matern covariance
    return scale_factor * (cff1**nu) * math.kv(nu, cff1)


=======
def cosine(d, l):
    """Non-scaled cosine base function"""
    return np.cos(2*np.pi*np.abs(d)/l)



@njit(cache=True)
def matern32_1d(X, Xp, covparams):
    eta, l = covparams
    d = 0.0
    for i in range(len(X)):
        d += (X[i] - Xp[i])**2
    return eta**2. * matern32(d**0.5, l)







### Rotation stuff
>>>>>>> 7a2338c4

# @njit(cache=True, fastmath=True)
def generate_quaternion(alpha, beta, gamma):
    """
    Generates a quaternion from the reparameterized angles alpha, beta, gamma.
    
    Parameters:
    alpha, beta, gamma: angles that parameterize the quaternion.
    
    Returns:
    Quaternion [q0, q1, q2, q3] (normalized).
    """
    q0 = np.cos(alpha)
    q1 = np.sin(alpha) * np.cos(beta)
    q2 = np.sin(alpha) * np.sin(beta) * np.cos(gamma)
    q3 = np.sin(alpha) * np.sin(beta) * np.sin(gamma)
    
    return [q0, q1, q2, q3]

# @njit(cache=True, fastmath=True)
def quaternion_to_rotation_matrix(q):
    """
    Converts a quaternion to a 3x3 rotation matrix.
    
    Parameters:
    q: list or array of size 4 [q0, q1, q2, q3] (w, x, y, z)
    
    Returns:
    3x3 rotation matrix
    """
    q0, q1, q2, q3 = q
    R = np.array([
        [1 - 2*(q2**2 + q3**2), 2*(q1*q2 - q0*q3), 2*(q1*q3 + q0*q2)],
        [2*(q1*q2 + q0*q3), 1 - 2*(q1**2 + q3**2), 2*(q2*q3 - q0*q1)],
        [2*(q1*q3 - q0*q2), 2*(q2*q3 + q0*q1), 1 - 2*(q1**2 + q2**2)]
    ])
    return R

# @njit(cache=True)
def scale_coordinates(coords, length_scales):
    """
    Scales coordinates by a length scale matrix.
    
    Parameters:
    coords: 1D array or list, [x, y, z]
    length_scales: 1D array or list, the length scales [l_x, l_y, l_z]
    
    Returns:
    Scaled coordinates.
    """
    # scaling_matrix = np.linalg.inv(np.diag(length_scales))
    scaling_matrix = np.diag(1/np.array(length_scales))
    scaled_coords = np.dot(scaling_matrix, coords)
    return scaled_coords

def transform_coordinates(coords, rotation_params, length_scales):
    """
    Scales and rotates the coordinates using reparameterized quaternion and length scales.
    
    Parameters:
    coords: 1D array or list, [x, y, z]
    rotation_params (alpha, beta, gamma): angles that define the quaternion rotation.
    length_scales: 1D array or list, the length scales [l_x, l_y, l_z]
    
    Returns:
    Transformed coordinates.
    """
    # Generate quaternion from reparameterized angles
    if rotation_params is not None:
        assert len(rotation_params) == 3, "rotation_params must be a list or array of length 3"
        alpha, beta, gamma = rotation_params
        quaternion = generate_quaternion(alpha, beta, gamma)
        
        # Get rotation matrix from quaternion
        rotation_matrix = quaternion_to_rotation_matrix(quaternion)
        
        # Apply rotation
        scaled_coords = np.dot(rotation_matrix, coords.T)
    else:
        scaled_coords = coords.T
        
    # Scale coordinates
    rotated_scaled_coords = scale_coordinates(scaled_coords, length_scales)
    
    return rotated_scaled_coords.T

# def build_scaling_matrix(length_scales):
#     """
#     Build an n x n covariance matrix where the diagonal contains the length scales
#     and the off-diagonals contain the covariances between dimensions.

#     Parameters
#     ----------
#     length_scales: list or array of length scales (diagonal elements)
#     covariances: list or array of covariances (off-diagonal elements)

#     Returns
#     -------
#     covariance_matrix: n x n numpy array
#         The resulting covariance matrix.
#     """
#     n = len(length_scales)

#     # Create an empty matrix
#     covariance_matrix = np.zeros((n, n))

#     # Fill the diagonal with length scales
#     for i in range(n):
#         covariance_matrix[i, i] = length_scales[i]

    # # Fill the off-diagonal elements with covariances
    # if covariances is None:
    #     return covariance_matrix
    
    # else:
    #     k = 0
    #     for i in range(n):
    #         for j in range(i + 1, n):
    #             covariance_matrix[i, j] = covariances[k]
    #             covariance_matrix[j, i] = covariances[k]
    #             k += 1

    #     return covariance_matrix<|MERGE_RESOLUTION|>--- conflicted
+++ resolved
@@ -23,25 +23,6 @@
 
 
 @njit(cache=True)
-<<<<<<< HEAD
-def matern_general(d, eta, nu):
-    # Precompute constants
-    sqrt_2nu = math.sqrt(2 * nu)
-    gamma_factor = math.gamma(nu)
-    scale_factor = (eta**2) * (2**(1 - nu)) / gamma_factor
-
-    # Compute the scaled distance
-    cff1 = sqrt_2nu * abs(d)
-
-    # Handle the case where distance is zero
-    if cff1 == 0:
-        return eta**2
-
-    # Compute the Matern covariance
-    return scale_factor * (cff1**nu) * math.kv(nu, cff1)
-
-
-=======
 def cosine(d, l):
     """Non-scaled cosine base function"""
     return np.cos(2*np.pi*np.abs(d)/l)
@@ -63,7 +44,26 @@
 
 
 ### Rotation stuff
->>>>>>> 7a2338c4
+
+
+@njit(cache=True)
+def matern_general(d, eta, nu):
+    # Precompute constants
+    sqrt_2nu = math.sqrt(2 * nu)
+    gamma_factor = math.gamma(nu)
+    scale_factor = (eta**2) * (2**(1 - nu)) / gamma_factor
+
+    # Compute the scaled distance
+    cff1 = sqrt_2nu * abs(d)
+
+    # Handle the case where distance is zero
+    if cff1 == 0:
+        return eta**2
+
+    # Compute the Matern covariance
+    return scale_factor * (cff1**nu) * math.kv(nu, cff1)
+
+
 
 # @njit(cache=True, fastmath=True)
 def generate_quaternion(alpha, beta, gamma):
